--- conflicted
+++ resolved
@@ -3,33 +3,17 @@
 use std::path::Path;
 
 use life_backend::format::Rle;
-<<<<<<< HEAD
 use life_backend::{Board, Game, Rule};
 
 use i16 as I;
 
-// Creates a new game from the specific board and advances it to the specific generation.
-fn do_game(rule: Rule, board: Board<I>, steps: usize) -> Game<I> {
-    // Utility closure
-    fn print_game_with_header(header: &str, game: &Game<I>) {
-        println!("{header}");
-        println!("(boundary: {:?})", game.board().bounding_box());
-        println!("{game}");
-    }
-
-    // Create the game with the board
-    let mut game = Game::new(rule, board);
-=======
-use life_backend::{Board, Game};
-
-use i16 as I;
-
-fn load_board(path_str: &str) -> Result<Board<I>> {
+fn load(path_str: &str) -> Result<(Rule, Board<I>)> {
     let path = Path::new(path_str);
     let file = File::open(path)?;
     let parser = Rle::new(file)?;
+    let rule = parser.rule().clone();
     let board: Board<_> = parser.iter().map(|(x, y)| (x as I, y as I)).collect();
-    Ok(board)
+    Ok((rule, board))
 }
 
 fn print_game_with_header(header: &str, game: &Game<I>) {
@@ -39,12 +23,11 @@
 }
 
 fn do_oscillator_test(path_str: &str, period: usize) -> Result<()> {
-    // Load the board
-    let init = load_board(path_str)?;
+    // Load the rule and the board
+    let (rule, init) = load(path_str)?;
 
     // Create the game
-    let mut game = Game::new(init.clone());
->>>>>>> 5237c325
+    let mut game = Game::new(rule, init.clone());
     print_game_with_header("Generation 0:", &game);
 
     // Advance the game to the target generation
@@ -56,24 +39,9 @@
     }
     print_game_with_header(&format!("Generation {}:", period), &game);
 
-<<<<<<< HEAD
-    // Return the game
-    game
-}
-
-fn do_oscillator_test(path_str: &str, period: usize) -> Result<()> {
-    let path = Path::new(path_str);
-    let file = File::open(path)?;
-    let parser = Rle::new(file)?;
-    let rule = parser.rule().clone();
-    let board: Board<_> = parser.iter().map(|(x, y)| (x as I, y as I)).collect();
-    let game = do_game(rule, board.clone(), period);
-    assert_eq!(*game.board(), board);
-=======
     // Check the result
     let result = game.board();
     assert_eq!(result, &init);
->>>>>>> 5237c325
     Ok(())
 }
 
@@ -82,24 +50,14 @@
 }
 
 fn do_spaceship_test(path_str: &str, period: usize, relative_position: (I, I)) -> Result<()> {
-<<<<<<< HEAD
-    let path = Path::new(path_str);
-    let file = File::open(path)?;
-    let parser = Rle::new(file)?;
-    let rule = parser.rule().clone();
-    let init: Board<_> = parser.iter().map(|(x, y)| (x as I, y as I)).collect();
-    let expected: Board<_> = init.iter().map(|&(x, y)| (x + relative_position.0, y + relative_position.1)).collect();
-    let game = do_game(rule, init, period);
-    assert_eq!(*game.board(), expected);
-=======
-    // Load the board
-    let init = load_board(path_str)?;
+    // Load the rule and the board
+    let (rule, init) = load(path_str)?;
 
     // Setup the expected board
     let expected: Board<_> = init.iter().map(|&(x, y)| (x + relative_position.0, y + relative_position.1)).collect();
 
     // Create the game
-    let mut game = Game::new(init);
+    let mut game = Game::new(rule, init);
     print_game_with_header("Generation 0:", &game);
 
     // Advance the game to the target generation
@@ -115,11 +73,11 @@
 }
 
 fn do_methuselah_test(path_str: &str, steps: usize, expected_final_population: usize) -> Result<()> {
-    // Load the board
-    let init = load_board(path_str)?;
+    // Load the rule and the board
+    let (rule, init) = load(path_str)?;
 
     // Create the game
-    let mut game = Game::new(init);
+    let mut game = Game::new(rule, init);
     print_game_with_header("Generation 0:", &game);
 
     // Advance the game to the target generation
@@ -131,7 +89,6 @@
     // Check the result
     let result = game.board().iter().count();
     assert_eq!(result, expected_final_population);
->>>>>>> 5237c325
     Ok(())
 }
 
