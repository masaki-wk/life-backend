--- conflicted
+++ resolved
@@ -147,20 +147,6 @@
     }
     fn parse_content_line(mut line: &str) -> Result<(Vec<RleRun>, bool)> {
         let mut buf = Vec::new();
-<<<<<<< HEAD
-        let mut finished = false;
-        loop {
-            line = line.trim_start();
-            let run_count = match line.chars().next() {
-                Some(c) if c.is_ascii_digit() => {
-                    let (num_str, rest) = line.split_at(line.find(|c: char| !c.is_ascii_digit()).unwrap_or(line.len()));
-                    ensure!(!rest.is_empty(), "The pattern is in wrong format");
-                    let num: usize = num_str.parse().unwrap(); // this unwrap never panic because num_str only includes ascii digits
-                    line = rest;
-                    Some(num)
-                }
-                _ => None,
-=======
         let terminated = loop {
             let (run_count_str, tag_char, line_remain) = {
                 let line_remain = line.trim_start();
@@ -175,7 +161,6 @@
                 Some(run_count_str.parse().unwrap()) // this unwrap never panic because num_str only includes ascii digits
             } else {
                 None
->>>>>>> ace66d72
             };
             let tag = match tag_char {
                 '!' => {
@@ -304,11 +289,11 @@
             RleHeader { width, height }
         };
         let contents = {
-            let flush_to_buf = |buf: &mut Vec<RleLiveCellRun>, (prev_x, prev_y), (curr_x, curr_y), live_cells| {
+            let flush_to_buf = |buf: &mut Vec<RleRunsTriple>, (prev_x, prev_y), (curr_x, curr_y), live_cells| {
                 if live_cells > 0 {
                     let pad_lines = curr_y - prev_y;
                     let pad_dead_cells = if pad_lines > 0 { curr_x } else { curr_x - prev_x };
-                    buf.push(RleLiveCellRun {
+                    buf.push(RleRunsTriple {
                         pad_lines,
                         pad_dead_cells,
                         live_cells,
@@ -516,53 +501,6 @@
 // Inherent methods of Rle
 
 impl Rle {
-<<<<<<< HEAD
-    // Convert the series of (usize, RleTag) into the series of RleLiveCellRun.
-    fn convert_tags_to_livecellruns(tags: &[(usize, RleTag)]) -> Vec<RleLiveCellRun> {
-        let (mut buf, item) = tags.iter().fold(
-            (
-                Vec::new(),
-                RleLiveCellRun {
-                    pad_lines: 0,
-                    pad_dead_cells: 0,
-                    live_cells: 0,
-                },
-            ),
-            |(mut buf, mut item), tag| {
-                match *tag {
-                    (n, RleTag::AliveCell) => item.live_cells += n,
-                    (n, RleTag::DeadCell) => {
-                        if item.live_cells > 0 {
-                            buf.push(item);
-                            item = RleLiveCellRun {
-                                pad_lines: 0,
-                                pad_dead_cells: n,
-                                live_cells: 0,
-                            };
-                        } else {
-                            item.pad_dead_cells += n;
-                        }
-                    }
-                    (n, RleTag::EndOfLine) => {
-                        if item.live_cells > 0 {
-                            buf.push(item);
-                            item = RleLiveCellRun {
-                                pad_lines: n,
-                                pad_dead_cells: 0,
-                                live_cells: 0,
-                            };
-                        } else {
-                            item.pad_lines += n;
-                            item.pad_dead_cells = 0;
-                        }
-                    }
-                }
-                (buf, item)
-            },
-        );
-        if item.live_cells > 0 {
-            buf.push(item);
-=======
     // Convert the series of (usize, RleTag) into the series of RleRunsTriple.
     fn convert_runs_to_triples(runs: &[RleRun]) -> Vec<RleRunsTriple> {
         const TRIPLE_ZERO: RleRunsTriple = RleRunsTriple {
@@ -591,7 +529,6 @@
         });
         if triple.live_cells > 0 {
             buf.push(triple);
->>>>>>> ace66d72
         }
         buf
     }
@@ -739,15 +676,6 @@
 impl fmt::Display for Rle {
     fn fmt(&self, f: &mut fmt::Formatter) -> fmt::Result {
         const MAX_LINE_WIDTH: usize = 70;
-<<<<<<< HEAD
-        let count_tag_to_string = |count: usize, char| {
-            if count > 1 {
-                let mut buf = count.to_string();
-                buf.push(char);
-                buf
-            } else {
-                char.to_string()
-=======
         let convert_count_tag_to_string = |run_count: usize, tag_char| {
             if run_count > 1 {
                 let mut buf = run_count.to_string();
@@ -755,7 +683,6 @@
                 buf
             } else {
                 tag_char.to_string()
->>>>>>> ace66d72
             }
         };
         let flush_buf = |f: &mut fmt::Formatter, buf: &mut String| {
@@ -767,11 +694,7 @@
                 flush_buf(f, buf)?;
                 buf.clear();
             }
-<<<<<<< HEAD
-            buf.push_str(s);
-=======
             *buf += s;
->>>>>>> ace66d72
             Ok(())
         };
         for line in self.comments() {
@@ -780,15 +703,9 @@
         writeln!(f, "x = {}, y = {}", self.width(), self.height())?;
         let mut buf = String::new();
         for x in &self.contents {
-<<<<<<< HEAD
-            for (count, char) in [(x.pad_lines, '$'), (x.pad_dead_cells, 'b'), (x.live_cells, 'o')] {
-                if count > 0 {
-                    let s = count_tag_to_string(count, char);
-=======
             for (run_count, tag_char) in [(x.pad_lines, '$'), (x.pad_dead_cells, 'b'), (x.live_cells, 'o')] {
                 if run_count > 0 {
                     let s = convert_count_tag_to_string(run_count, tag_char);
->>>>>>> ace66d72
                     write_with_buf(f, &mut buf, &s)?;
                 }
             }
