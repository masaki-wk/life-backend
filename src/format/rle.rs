--- conflicted
+++ resolved
@@ -1,9 +1,5 @@
-<<<<<<< HEAD
-use anyhow::{bail, ensure, Result};
+use anyhow::{ensure, Context as _, Result};
 use std::collections::{HashMap, HashSet};
-=======
-use anyhow::{ensure, Context as _, Result};
->>>>>>> a9c1dc96
 use std::fmt;
 use std::io::{BufRead as _, BufReader, Read};
 
