<<<<<<< HEAD
use anyhow::{anyhow, ensure, Result};
use std::collections::{HashMap, HashSet};
=======
use anyhow::{anyhow, Result};
>>>>>>> a9c1dc96
use std::fmt;
use std::io::{BufRead as _, BufReader, Read};

/// A representation for Plaintext file format.
///
/// The detail of this format is described in:
///
/// - [Plaintext - LifeWiki](https://conwaylife.com/wiki/Plaintext)
///
#[derive(Debug, Clone)]
pub struct Plaintext {
    name: Option<String>,
    comments: Vec<String>,
    contents: Vec<PlaintextLine>,
}

// An internal struct, used in Plaintext
#[derive(Debug, Clone, PartialEq)]
struct PlaintextLine(usize, Vec<usize>);

// An internal struct, used during constructing of Plaintext
struct PlaintextParser {
    name: Option<String>,
    comments: Vec<String>,
    lines: usize,
    contents: Vec<PlaintextLine>,
}

/// A builder of Plaintext.
#[derive(Debug, Clone)]
pub struct PlaintextBuilder<Name = PlaintextBuilderNoName, Comment = PlaintextBuilderNoComment>
where
    Name: PlaintextBuilderName,
    Comment: PlaintextBuilderComment,
{
    name: Name,
    comment: Comment,
    contents: HashSet<(usize, usize)>,
}

// Traits and types for PlaintextBuilder's typestate
pub trait PlaintextBuilderName {
    fn drain(self) -> Option<String>;
}
pub trait PlaintextBuilderComment {
    fn drain(self) -> Option<String>;
}
pub struct PlaintextBuilderNoName;
impl PlaintextBuilderName for PlaintextBuilderNoName {
    fn drain(self) -> Option<String> {
        None
    }
}
pub struct PlaintextBuilderWithName(String);
impl PlaintextBuilderName for PlaintextBuilderWithName {
    fn drain(self) -> Option<String> {
        Some(self.0)
    }
}
pub struct PlaintextBuilderNoComment;
pub struct PlaintextBuilderWithComment(String);
impl PlaintextBuilderComment for PlaintextBuilderNoComment {
    fn drain(self) -> Option<String> {
        None
    }
}
impl PlaintextBuilderComment for PlaintextBuilderWithComment {
    fn drain(self) -> Option<String> {
        Some(self.0)
    }
}

// Inherent methods of PlaintextParser

impl PlaintextParser {
    fn parse_prefixed_line<'a>(prefix: &str, line: &'a str) -> Option<&'a str> {
        if line.len() < prefix.len() {
            None
        } else {
            let (first, last) = line.split_at(prefix.len());
            if first == prefix {
                Some(last)
            } else {
                None
            }
        }
    }
    #[inline]
    fn parse_name_line(line: &str) -> Option<&str> {
        Self::parse_prefixed_line("!Name: ", line)
    }
    #[inline]
    fn parse_comment_line(line: &str) -> Option<&str> {
        Self::parse_prefixed_line("!", line)
    }
    fn parse_content_line(line: &str) -> Result<Vec<usize>> {
        line.chars()
            .enumerate()
<<<<<<< HEAD
            .filter_map(|(i, char)| match char {
=======
            .filter_map(|(i, c)| match c {
>>>>>>> a9c1dc96
                '.' => None,
                'O' => Some(Ok(i)),
                _ => Some(Err(anyhow!("Invalid character found in the pattern"))),
            })
            .collect()
    }
    fn new() -> Self {
        Self {
            name: None,
            comments: Vec::new(),
            lines: 0,
            contents: Vec::new(),
        }
    }
    fn push(&mut self, line: &str) -> Result<()> {
        if self.name.is_none() && self.comments.is_empty() && self.lines == 0 {
            if let Some(name) = Self::parse_name_line(line) {
                self.name = Some(name.to_string());
                return Ok(());
            }
        }
        if self.lines == 0 {
            if let Some(comment) = Self::parse_comment_line(line) {
                self.comments.push(comment.to_string());
                return Ok(());
            }
        }
        let content = Self::parse_content_line(line)?;
        if !content.is_empty() {
            self.contents.push(PlaintextLine(self.lines, content));
        }
        self.lines += 1;
        Ok(())
    }
}

// Inherent methods of PlaintextBuilder

impl<Name, Comment> PlaintextBuilder<Name, Comment>
where
    Name: PlaintextBuilderName,
    Comment: PlaintextBuilderComment,
{
    /// Builds the Plaintext.
    ///
    /// # Examples
    ///
    /// ```
    /// # use life_backend::format::PlaintextBuilder;
    /// let pattern = [(1, 0), (0, 1)];
    /// let target = pattern.iter().collect::<PlaintextBuilder>().build().unwrap();
    /// ```
    ///
    pub fn build(self) -> Result<Plaintext> {
        let name = self.name.drain();
        if let Some(str) = &name {
            ensure!(str.lines().count() <= 1, "the string passed by name(str) includes multiple lines");
        };
        let comments = match self.comment.drain() {
            Some(str) => {
                let buf: Vec<_> = str.lines().map(String::from).collect();
                if buf.is_empty() {
                    // buf is empty only if str == "" || str == "\n"
                    vec![String::new()]
                } else {
                    buf
                }
            }
            None => Vec::new(),
        };
        let contents_group_by_y = self.contents.into_iter().fold(HashMap::new(), |mut acc, (x, y)| {
            acc.entry(y).or_insert_with(Vec::new).push(x);
            acc
        });
        let contents_sorted = {
            let mut buf: Vec<_> = contents_group_by_y.into_iter().collect();
            buf.sort_by(|(y0, _), (y1, _)| y0.partial_cmp(y1).unwrap()); // this unwrap never panic because <usize>.partial_cmp(<usize>) always returns Some(_)
            for (_, xs) in &mut buf {
                xs.sort();
            }
            buf
        };
        Ok(Plaintext {
            name,
            comments,
            contents: contents_sorted,
        })
    }
}

impl<Comment> PlaintextBuilder<PlaintextBuilderNoName, Comment>
where
    Comment: PlaintextBuilderComment,
{
    /// Set the name.
    ///
    /// # Examples
    ///
    /// ```
    /// # use life_backend::format::PlaintextBuilder;
    /// let pattern = [(1, 0), (0, 1)];
    /// let target = pattern.iter().collect::<PlaintextBuilder>().name("foo").build().unwrap();
    /// assert_eq!(target.name(), Some("foo".to_string()));
    /// ```
    ///
    /// # Errors
    ///
    /// Code that calls name() twice or more will fail at compile time.  For example:
    ///
    /// ```compile_fail
    /// # use life_backend::format::PlaintextBuilder;
    /// let pattern = [(1, 0), (0, 1)];
    /// let target = pattern.iter().collect::<PlaintextBuilder>().name("foo").name("bar").build().unwrap(); // Compile error
    /// ```
    ///
    /// build() returns an error if the string passed by name(str) includes multiple lines.  For example:
    ///
    /// ```should_panic
    /// # use life_backend::format::PlaintextBuilder;
    /// let pattern = [(1, 0), (0, 1)];
    /// let target = pattern.iter().collect::<PlaintextBuilder>().name("foo\nbar").build().unwrap();
    /// ```
    ///
    pub fn name(self, str: &str) -> PlaintextBuilder<PlaintextBuilderWithName, Comment> {
        let name = PlaintextBuilderWithName(str.to_string());
        PlaintextBuilder {
            name,
            comment: self.comment,
            contents: self.contents,
        }
    }
}

impl<Name> PlaintextBuilder<Name, PlaintextBuilderNoComment>
where
    Name: PlaintextBuilderName,
{
    /// Set the comment.  If the argument includes newlines, the instance of Plaintext built by build() includes multiple comment lines.
    ///
    /// # Examples
    ///
    /// ```
    /// # use life_backend::format::PlaintextBuilder;
    /// let pattern = [(1, 0), (0, 1)];
    /// let target = pattern.iter().collect::<PlaintextBuilder>().comment("comment0\ncomment1").build().unwrap();
    /// assert_eq!(target.comments().len(), 2);
    /// assert_eq!(target.comments()[0], "comment0");
    /// assert_eq!(target.comments()[1], "comment1");
    /// ```
    ///
    /// # Errors
    ///
    /// Code that calls comment() twice or more will fail at compile time.  For example:
    ///
    /// ```compile_fail
    /// # use life_backend::format::PlaintextBuilder;
    /// let pattern = [(1, 0), (0, 1)];
    /// let target = pattern.iter().collect::<PlaintextBuilder>().comment("comment0").comment("comment1").build().unwrap(); // Compile error
    /// ```
    ///
    pub fn comment(self, str: &str) -> PlaintextBuilder<Name, PlaintextBuilderWithComment> {
        let comment = PlaintextBuilderWithComment(str.to_string());
        PlaintextBuilder {
            name: self.name,
            comment,
            contents: self.contents,
        }
    }
}

// Trait implementations of PlaintextBuilder

impl<'a> FromIterator<&'a (usize, usize)> for PlaintextBuilder<PlaintextBuilderNoName, PlaintextBuilderNoComment> {
    /// Conversion from a non-owning iterator over a series of &(usize, usize).
    /// Each item in the series represents an immutable reference of a live cell position.
    ///
    /// # Examples
    ///
    /// ```
    /// # use life_backend::format::PlaintextBuilder;
    /// let pattern = [(1, 0), (0, 1)];
    /// let builder = pattern.iter().collect::<PlaintextBuilder>();
    /// let target = builder.build().unwrap();
    /// ```
    ///
    fn from_iter<T>(iter: T) -> Self
    where
        T: IntoIterator<Item = &'a (usize, usize)>,
    {
        let contents = iter.into_iter().copied().collect();
        Self {
            name: PlaintextBuilderNoName,
            comment: PlaintextBuilderNoComment,
            contents,
        }
    }
}

impl FromIterator<(usize, usize)> for PlaintextBuilder<PlaintextBuilderNoName, PlaintextBuilderNoComment> {
    /// Conversion from an owning iterator over a series of (usize, usize).
    /// Each item in the series represents a moved live cell position.
    ///
    /// # Examples
    ///
    /// ```
    /// # use life_backend::format::PlaintextBuilder;
    /// let pattern = [(1, 0), (0, 1)];
    /// let builder = pattern.into_iter().collect::<PlaintextBuilder>();
    /// let target = builder.build().unwrap();
    /// ```
    ///
    fn from_iter<T>(iter: T) -> Self
    where
        T: IntoIterator<Item = (usize, usize)>,
    {
        let contents = iter.into_iter().collect();
        Self {
            name: PlaintextBuilderNoName,
            comment: PlaintextBuilderNoComment,
            contents,
        }
    }
}

// Inherent methods of Plaintext

impl Plaintext {
    /// Creates from the specified implementor of Read, such as File or `&[u8]`.
    ///
    /// # Examples
    ///
    /// ```
    /// # use life_backend::format::Plaintext;
    /// let pattern = "\
    ///     !Name: T-tetromino\n\
    ///     OOO\n\
    ///     .O.\n\
    /// ";
    /// let parser = Plaintext::new(pattern.as_bytes()).unwrap();
    /// ```
    ///
    pub fn new<R>(read: R) -> Result<Self>
    where
        R: Read,
    {
        let parser = BufReader::new(read).lines().try_fold(PlaintextParser::new(), |mut buf, line| {
            let line = line?;
            buf.push(&line)?;
            Ok::<_, anyhow::Error>(buf)
        })?;
        Ok(Self {
            name: parser.name,
            comments: parser.comments,
            contents: parser.contents,
        })
    }

    /// Returns the name of the pattern.
    ///
    /// # Examples
    ///
    /// ```
    /// # use life_backend::format::Plaintext;
    /// let pattern = "\
    ///     !Name: T-tetromino\n\
    ///     OOO\n\
    ///     .O.\n\
    /// ";
    /// let parser = Plaintext::new(pattern.as_bytes()).unwrap();
    /// assert_eq!(parser.name(), Some("T-tetromino".to_string()));
    /// ```
    ///
    pub fn name(&self) -> Option<String> {
        self.name.clone()
    }

    /// Returns comments of the pattern.
    ///
    /// # Examples
    ///
    /// ```
    /// # use life_backend::format::Plaintext;
    /// let pattern = "\
    ///     !Name: T-tetromino\n\
    ///     !comment0\n\
    ///     !comment1\n\
    ///     OOO\n\
    ///     .O.\n\
    /// ";
    /// let parser = Plaintext::new(pattern.as_bytes()).unwrap();
    /// assert_eq!(parser.comments().len(), 2);
    /// assert_eq!(parser.comments()[0], "comment0");
    /// assert_eq!(parser.comments()[1], "comment1");
    /// ```
    ///
    #[inline]
    pub fn comments(&self) -> &Vec<String> {
        &self.comments
    }

    /// Creates a non-owning iterator over the series of immutable live cell positions in ascending order.
    ///
    /// # Examples
    ///
    /// ```
    /// # use life_backend::format::Plaintext;
    /// let pattern = "\
    ///     !Name: T-tetromino\n\
    ///     OOO\n\
    ///     .O.\n\
    /// ";
    /// let parser = Plaintext::new(pattern.as_bytes()).unwrap();
    /// let mut iter = parser.iter();
    /// assert_eq!(iter.next(), Some((0, 0)));
    /// assert_eq!(iter.next(), Some((1, 0)));
    /// assert_eq!(iter.next(), Some((2, 0)));
    /// assert_eq!(iter.next(), Some((1, 1)));
    /// assert_eq!(iter.next(), None);
    /// ```
    ///
    pub fn iter(&self) -> impl Iterator<Item = (usize, usize)> + '_ {
        self.contents.iter().flat_map(|PlaintextLine(y, xs)| xs.iter().map(|x| (*x, *y)))
    }
}

// Trait implementations of Plaintext

impl fmt::Display for Plaintext {
    fn fmt(&self, f: &mut fmt::Formatter) -> fmt::Result {
        if let Some(name) = self.name() {
            writeln!(f, "!Name: {name}")?;
        }
        for line in self.comments() {
            writeln!(f, "!{line}")?;
        }
        if !self.contents.is_empty() {
            let max_x = self.contents.iter().flat_map(|PlaintextLine(_, xs)| xs.iter()).copied().max().unwrap(); // this unwrap() never panic because flat_map() always returns at least one value under !self.contents.is_empty()
            let dead_cell_chars = ".".repeat(max_x) + "."; // this code avoids `".".repeat(max_x + 1)` because `max_x + 1` overflows if max_x == usize::MAX
            let mut prev_y = 0;
            for PlaintextLine(curr_y, xs) in &self.contents {
                for _ in prev_y..(*curr_y) {
                    writeln!(f, "{dead_cell_chars}")?;
                }
                let line = {
                    let capacity = if max_x < usize::MAX { max_x + 1 } else { max_x };
                    let (mut buf, prev_x) = xs.iter().fold((String::with_capacity(capacity), 0), |(mut buf, prev_x), &curr_x| {
                        buf += &dead_cell_chars[0..(curr_x - prev_x)];
                        buf += "O";
                        (buf, curr_x + 1)
                    });
                    if prev_x <= max_x {
                        buf += &dead_cell_chars[0..(max_x - prev_x + 1)]; // `!xs.is_empty()` is guaranteed by the structure of Plaintext, so `prev_x > 0` is also guaranteed. Thus `max_x - prev_x + 1` never overflow
                    }
                    buf
                };
                writeln!(f, "{line}")?;
                prev_y = curr_y + 1;
            }
        }
        Ok(())
    }
}

// Unit tests

#[cfg(test)]
mod tests {
    use super::*;
<<<<<<< HEAD
    fn do_check(target: &Plaintext, expected_name: &Option<&str>, expected_comments: &[&str], expected_contents: &[(usize, Vec<usize>)]) {
        let expected_name = expected_name.map(|s| s.to_string());
=======
    fn do_new_test_to_be_passed(pattern: &str, expected_name: &Option<&str>, expected_comments: &[&str], expected_contents: &[PlaintextLine]) -> Result<()> {
        let expected_name = expected_name.map(String::from);
        let target = Plaintext::new(pattern.as_bytes())?;
>>>>>>> a9c1dc96
        assert_eq!(target.name(), expected_name);
        assert_eq!(target.comments().len(), expected_comments.len());
        for (result, expected) in target.comments().iter().zip(expected_comments.iter()) {
            assert_eq!(result, expected);
        }
        assert_eq!(target.contents.len(), expected_contents.len());
        for (result, expected) in target.contents.iter().zip(expected_contents.iter()) {
            assert_eq!(result, expected);
        }
    }
    fn do_new_test_to_be_passed(
        pattern: &str,
        expected_name: &Option<&str>,
        expected_comments: &[&str],
        expected_contents: &[(usize, Vec<usize>)],
    ) -> Result<()> {
        let target = Plaintext::new(pattern.as_bytes())?;
        do_check(&target, expected_name, expected_comments, expected_contents);
        assert_eq!(target.to_string(), pattern);
        Ok(())
    }
    fn do_new_test_to_be_failed(pattern: &str) {
        let target = Plaintext::new(pattern.as_bytes());
        assert!(target.is_err());
    }
    #[test]
    fn test_new_empty() -> Result<()> {
        let pattern = "";
        let expected_name = None;
        let expected_comments = Vec::new();
        let expected_contents = Vec::new();
        do_new_test_to_be_passed(pattern, &expected_name, &expected_comments, &expected_contents)
    }
    #[test]
    fn test_new_header() -> Result<()> {
        let pattern = "!Name: test\n";
        let expected_name = Some("test");
        let expected_comments = Vec::new();
        let expected_contents = Vec::new();
        do_new_test_to_be_passed(pattern, &expected_name, &expected_comments, &expected_contents)
    }
    #[test]
    fn test_new_no_header_but_comment() -> Result<()> {
        let pattern = "!comment\n";
        let expected_name = None;
        let expected_comments = vec!["comment"];
        let expected_contents = Vec::new();
        do_new_test_to_be_passed(pattern, &expected_name, &expected_comments, &expected_contents)
    }
    #[test]
    fn test_new_header_comment() -> Result<()> {
        let pattern = concat!("!Name: test\n", "!comment\n");
        let expected_name = Some("test");
        let expected_comments = vec!["comment"];
        let expected_contents = Vec::new();
        do_new_test_to_be_passed(pattern, &expected_name, &expected_comments, &expected_contents)
    }
    #[test]
    fn test_new_header_comments() -> Result<()> {
        let pattern = concat!("!Name: test\n", "!comment0\n", "!comment1\n");
        let expected_name = Some("test");
        let expected_comments = vec!["comment0", "comment1"];
        let expected_contents = Vec::new();
        do_new_test_to_be_passed(pattern, &expected_name, &expected_comments, &expected_contents)
    }
    #[test]
    fn test_new_header_content() -> Result<()> {
        let pattern = concat!("!Name: test\n", ".O\n");
        let expected_name = Some("test");
        let expected_comments = Vec::new();
        let expected_contents = vec![PlaintextLine(0, vec![1])];
        do_new_test_to_be_passed(pattern, &expected_name, &expected_comments, &expected_contents)
    }
    #[test]
    fn test_new_header_contents() -> Result<()> {
        let pattern = concat!("!Name: test\n", ".O\n", "O.\n");
        let expected_name = Some("test");
        let expected_comments = Vec::new();
        let expected_contents = vec![PlaintextLine(0, vec![1]), PlaintextLine(1, vec![0])];
        do_new_test_to_be_passed(pattern, &expected_name, &expected_comments, &expected_contents)
    }
    #[test]
    fn test_new_header_comments_contents() -> Result<()> {
        let pattern = concat!("!Name: test\n", "!comment0\n", "!comment1\n", ".O\n", "O.\n");
        let expected_name = Some("test");
        let expected_comments = vec!["comment0", "comment1"];
        let expected_contents = vec![PlaintextLine(0, vec![1]), PlaintextLine(1, vec![0])];
        do_new_test_to_be_passed(pattern, &expected_name, &expected_comments, &expected_contents)
    }
    #[test]
    fn test_new_wrong_header() {
        let pattern = "_\n";
        do_new_test_to_be_failed(pattern)
    }
    #[test]
    fn test_new_duplicate_header() -> Result<()> {
        let pattern = concat!("!Name: name0\n", "!Name: name1\n");
        let expected_name = Some("name0");
        let expected_comments = vec!["Name: name1"];
        let expected_contents = Vec::new();
        do_new_test_to_be_passed(pattern, &expected_name, &expected_comments, &expected_contents)
    }
    #[test]
    fn test_new_wrong_content_without_comment() {
        let pattern = concat!("!Name: test\n", "_\n");
        do_new_test_to_be_failed(pattern)
    }
    #[test]
    fn test_new_wrong_content_with_comment() {
        let pattern = concat!("!Name: test\n", "!\n", "_\n");
        do_new_test_to_be_failed(pattern)
    }
    #[test]
    fn test_build() -> Result<()> {
        let pattern = [(1, 0), (0, 1)];
        let expected_name = None;
        let expected_comments = Vec::new();
        let expected_contents = vec![(0, vec![1]), (1, vec![0])];
        let target = pattern.iter().collect::<PlaintextBuilder>().build()?;
        do_check(&target, &expected_name, &expected_comments, &expected_contents);
        Ok(())
    }
    #[test]
    fn test_build_singleline_name() -> Result<()> {
        let pattern = [(1, 0), (0, 1)];
        let expected_name = Some("test");
        let expected_comments = Vec::new();
        let expected_contents = vec![(0, vec![1]), (1, vec![0])];
        let target = pattern.iter().collect::<PlaintextBuilder>().name("test").build()?;
        do_check(&target, &expected_name, &expected_comments, &expected_contents);
        Ok(())
    }
    #[test]
    fn test_build_blank_name() -> Result<()> {
        let pattern = [(1, 0), (0, 1)];
        let expected_name = Some("");
        let expected_comments = Vec::new();
        let expected_contents = vec![(0, vec![1]), (1, vec![0])];
        let target = pattern.iter().collect::<PlaintextBuilder>().name("").build()?;
        do_check(&target, &expected_name, &expected_comments, &expected_contents);
        Ok(())
    }
    #[test]
    fn test_build_multiline_name() {
        let pattern = [(1, 0), (0, 1)];
        let target = pattern.iter().collect::<PlaintextBuilder>().name("name\nname").build();
        assert!(target.is_err());
    }
    #[test]
    fn test_build_comment() -> Result<()> {
        let pattern = [(1, 0), (0, 1)];
        let expected_name = None;
        let expected_comments = vec!["comment"];
        let expected_contents = vec![(0, vec![1]), (1, vec![0])];
        let target = pattern.iter().collect::<PlaintextBuilder>().comment("comment").build()?;
        do_check(&target, &expected_name, &expected_comments, &expected_contents);
        Ok(())
    }
    #[test]
    fn test_build_blank_comment() -> Result<()> {
        let pattern = [(1, 0), (0, 1)];
        let expected_name = None;
        let expected_comments = vec![""];
        let expected_contents = vec![(0, vec![1]), (1, vec![0])];
        let target = pattern.iter().collect::<PlaintextBuilder>().comment("").build()?;
        do_check(&target, &expected_name, &expected_comments, &expected_contents);
        Ok(())
    }
    #[test]
    fn test_build_comments() -> Result<()> {
        let pattern = [(1, 0), (0, 1)];
        let expected_name = None;
        let expected_comments = vec!["comment0", "comment1"];
        let expected_contents = vec![(0, vec![1]), (1, vec![0])];
        let target = pattern.iter().collect::<PlaintextBuilder>().comment("comment0\ncomment1").build()?;
        do_check(&target, &expected_name, &expected_comments, &expected_contents);
        Ok(())
    }
    #[test]
    fn test_build_name_comment() -> Result<()> {
        let pattern = [(1, 0), (0, 1)];
        let expected_name = Some("test");
        let expected_comments = vec!["comment"];
        let expected_contents = vec![(0, vec![1]), (1, vec![0])];
        let target = pattern.iter().collect::<PlaintextBuilder>().name("test").comment("comment").build()?;
        do_check(&target, &expected_name, &expected_comments, &expected_contents);
        Ok(())
    }
}<|MERGE_RESOLUTION|>--- conflicted
+++ resolved
@@ -1,9 +1,5 @@
-<<<<<<< HEAD
 use anyhow::{anyhow, ensure, Result};
 use std::collections::{HashMap, HashSet};
-=======
-use anyhow::{anyhow, Result};
->>>>>>> a9c1dc96
 use std::fmt;
 use std::io::{BufRead as _, BufReader, Read};
 
@@ -102,11 +98,7 @@
     fn parse_content_line(line: &str) -> Result<Vec<usize>> {
         line.chars()
             .enumerate()
-<<<<<<< HEAD
-            .filter_map(|(i, char)| match char {
-=======
             .filter_map(|(i, c)| match c {
->>>>>>> a9c1dc96
                 '.' => None,
                 'O' => Some(Ok(i)),
                 _ => Some(Err(anyhow!("Invalid character found in the pattern"))),
@@ -182,9 +174,9 @@
             acc
         });
         let contents_sorted = {
-            let mut buf: Vec<_> = contents_group_by_y.into_iter().collect();
-            buf.sort_by(|(y0, _), (y1, _)| y0.partial_cmp(y1).unwrap()); // this unwrap never panic because <usize>.partial_cmp(<usize>) always returns Some(_)
-            for (_, xs) in &mut buf {
+            let mut buf: Vec<_> = contents_group_by_y.into_iter().map(|(y, xs)| PlaintextLine(y, xs)).collect();
+            buf.sort_by(|PlaintextLine(y0, _), PlaintextLine(y1, _)| y0.partial_cmp(y1).unwrap()); // this unwrap never panic because <usize>.partial_cmp(<usize>) always returns Some(_)
+            for PlaintextLine(_, xs) in &mut buf {
                 xs.sort();
             }
             buf
@@ -475,14 +467,8 @@
 #[cfg(test)]
 mod tests {
     use super::*;
-<<<<<<< HEAD
-    fn do_check(target: &Plaintext, expected_name: &Option<&str>, expected_comments: &[&str], expected_contents: &[(usize, Vec<usize>)]) {
-        let expected_name = expected_name.map(|s| s.to_string());
-=======
-    fn do_new_test_to_be_passed(pattern: &str, expected_name: &Option<&str>, expected_comments: &[&str], expected_contents: &[PlaintextLine]) -> Result<()> {
+    fn do_check(target: &Plaintext, expected_name: &Option<&str>, expected_comments: &[&str], expected_contents: &[PlaintextLine]) {
         let expected_name = expected_name.map(String::from);
-        let target = Plaintext::new(pattern.as_bytes())?;
->>>>>>> a9c1dc96
         assert_eq!(target.name(), expected_name);
         assert_eq!(target.comments().len(), expected_comments.len());
         for (result, expected) in target.comments().iter().zip(expected_comments.iter()) {
@@ -493,12 +479,7 @@
             assert_eq!(result, expected);
         }
     }
-    fn do_new_test_to_be_passed(
-        pattern: &str,
-        expected_name: &Option<&str>,
-        expected_comments: &[&str],
-        expected_contents: &[(usize, Vec<usize>)],
-    ) -> Result<()> {
+    fn do_new_test_to_be_passed(pattern: &str, expected_name: &Option<&str>, expected_comments: &[&str], expected_contents: &[PlaintextLine]) -> Result<()> {
         let target = Plaintext::new(pattern.as_bytes())?;
         do_check(&target, expected_name, expected_comments, expected_contents);
         assert_eq!(target.to_string(), pattern);
@@ -600,7 +581,7 @@
         let pattern = [(1, 0), (0, 1)];
         let expected_name = None;
         let expected_comments = Vec::new();
-        let expected_contents = vec![(0, vec![1]), (1, vec![0])];
+        let expected_contents = vec![PlaintextLine(0, vec![1]), PlaintextLine(1, vec![0])];
         let target = pattern.iter().collect::<PlaintextBuilder>().build()?;
         do_check(&target, &expected_name, &expected_comments, &expected_contents);
         Ok(())
@@ -610,7 +591,7 @@
         let pattern = [(1, 0), (0, 1)];
         let expected_name = Some("test");
         let expected_comments = Vec::new();
-        let expected_contents = vec![(0, vec![1]), (1, vec![0])];
+        let expected_contents = vec![PlaintextLine(0, vec![1]), PlaintextLine(1, vec![0])];
         let target = pattern.iter().collect::<PlaintextBuilder>().name("test").build()?;
         do_check(&target, &expected_name, &expected_comments, &expected_contents);
         Ok(())
@@ -620,7 +601,7 @@
         let pattern = [(1, 0), (0, 1)];
         let expected_name = Some("");
         let expected_comments = Vec::new();
-        let expected_contents = vec![(0, vec![1]), (1, vec![0])];
+        let expected_contents = vec![PlaintextLine(0, vec![1]), PlaintextLine(1, vec![0])];
         let target = pattern.iter().collect::<PlaintextBuilder>().name("").build()?;
         do_check(&target, &expected_name, &expected_comments, &expected_contents);
         Ok(())
@@ -636,7 +617,7 @@
         let pattern = [(1, 0), (0, 1)];
         let expected_name = None;
         let expected_comments = vec!["comment"];
-        let expected_contents = vec![(0, vec![1]), (1, vec![0])];
+        let expected_contents = vec![PlaintextLine(0, vec![1]), PlaintextLine(1, vec![0])];
         let target = pattern.iter().collect::<PlaintextBuilder>().comment("comment").build()?;
         do_check(&target, &expected_name, &expected_comments, &expected_contents);
         Ok(())
@@ -646,7 +627,7 @@
         let pattern = [(1, 0), (0, 1)];
         let expected_name = None;
         let expected_comments = vec![""];
-        let expected_contents = vec![(0, vec![1]), (1, vec![0])];
+        let expected_contents = vec![PlaintextLine(0, vec![1]), PlaintextLine(1, vec![0])];
         let target = pattern.iter().collect::<PlaintextBuilder>().comment("").build()?;
         do_check(&target, &expected_name, &expected_comments, &expected_contents);
         Ok(())
@@ -656,7 +637,7 @@
         let pattern = [(1, 0), (0, 1)];
         let expected_name = None;
         let expected_comments = vec!["comment0", "comment1"];
-        let expected_contents = vec![(0, vec![1]), (1, vec![0])];
+        let expected_contents = vec![PlaintextLine(0, vec![1]), PlaintextLine(1, vec![0])];
         let target = pattern.iter().collect::<PlaintextBuilder>().comment("comment0\ncomment1").build()?;
         do_check(&target, &expected_name, &expected_comments, &expected_contents);
         Ok(())
@@ -666,7 +647,7 @@
         let pattern = [(1, 0), (0, 1)];
         let expected_name = Some("test");
         let expected_comments = vec!["comment"];
-        let expected_contents = vec![(0, vec![1]), (1, vec![0])];
+        let expected_contents = vec![PlaintextLine(0, vec![1]), PlaintextLine(1, vec![0])];
         let target = pattern.iter().collect::<PlaintextBuilder>().name("test").comment("comment").build()?;
         do_check(&target, &expected_name, &expected_comments, &expected_contents);
         Ok(())
