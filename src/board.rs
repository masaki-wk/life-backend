--- conflicted
+++ resolved
@@ -112,23 +112,7 @@
     where
         CoordinateType: Copy + PartialOrd + Zero + One,
     {
-<<<<<<< HEAD
-        let mut iter = self.0.iter();
-        if let Some(&Position(init_x, init_y)) = iter.next() {
-            Some(iter.fold((init_x, init_x, init_y, init_y), |(x_min, x_max, y_min, y_max), &Position(x, y)| {
-                (
-                    if x_min < x { x_min } else { x },
-                    if x_max > x { x_max } else { x },
-                    if y_min < y { y_min } else { y },
-                    if y_max > y { y_max } else { y },
-                )
-            }))
-        } else {
-            None
-        }
-=======
-        self.live_cells.iter().collect::<BoardRange<_>>()
->>>>>>> 5e7f96c8
+        self.0.iter().collect::<BoardRange<_>>()
     }
 
     /// Removes all live cells in the board.
